package route

import (
	"net/http"
	"path/filepath"

	"github.com/Dreamacro/clash/config"
	"github.com/Dreamacro/clash/hub/executor"
	"github.com/Dreamacro/clash/log"
	P "github.com/Dreamacro/clash/proxy"
	"github.com/Dreamacro/clash/tunnel"

	"github.com/go-chi/chi"
	"github.com/go-chi/render"
)

func configRouter() http.Handler {
	r := chi.NewRouter()
	r.Get("/", getConfigs)
	r.Put("/", updateConfigs)
	r.Patch("/", patchConfigs)
	return r
}

type configSchema struct {
	Port        *int               `json:"port"`
	SocksPort   *int               `json:"socks-port"`
	RedirPort   *int               `json:"redir-port"`
	Tun         *config.Tun        `json:"tun"`
	AllowLan    *bool              `json:"allow-lan"`
	BindAddress *string            `json:"bind-address"`
	Mode        *tunnel.TunnelMode `json:"mode"`
	LogLevel    *log.LogLevel      `json:"log-level"`
}

func getConfigs(w http.ResponseWriter, r *http.Request) {
	general := executor.GetGeneral()
	render.JSON(w, r, general)
}

func pointerOrDefault(p *int, def int) int {
	if p != nil {
		return *p
	}

	return def
}

func patchConfigs(w http.ResponseWriter, r *http.Request) {
	general := &configSchema{}
	if err := render.DecodeJSON(r.Body, general); err != nil {
		render.Status(r, http.StatusBadRequest)
		return
	}

	if general.AllowLan != nil {
		P.SetAllowLan(*general.AllowLan)
	}

	if general.BindAddress != nil {
		P.SetBindAddress(*general.BindAddress)
	}

	ports := P.GetPorts()
	P.ReCreateHTTP(pointerOrDefault(general.Port, ports.Port))
	P.ReCreateSocks(pointerOrDefault(general.SocksPort, ports.SocksPort))
	P.ReCreateRedir(pointerOrDefault(general.RedirPort, ports.RedirPort))
	if general.Tun != nil {
		if err := P.ReCreateTun(*general.Tun); err != nil {
			render.Status(r, http.StatusBadRequest)
<<<<<<< HEAD
=======
			render.JSON(w, r, newError(err.Error()))
>>>>>>> a96a7849
			return
		}
	}

	if general.Mode != nil {
		tunnel.SetMode(*general.Mode)
	}

	if general.LogLevel != nil {
		log.SetLevel(*general.LogLevel)
	}

	render.NoContent(w, r)
}

type updateConfigRequest struct {
	Path    string `json:"path"`
	Payload string `json:"payload"`
}

func updateConfigs(w http.ResponseWriter, r *http.Request) {
	req := updateConfigRequest{}
	if err := render.DecodeJSON(r.Body, &req); err != nil {
		render.Status(r, http.StatusBadRequest)
		return
	}

	force := r.URL.Query().Get("force") == "true"
	var cfg *config.Config
	var err error

	if req.Payload != "" {
		cfg, err = executor.ParseWithBytes([]byte(req.Payload))
		if err != nil {
			render.Status(r, http.StatusBadRequest)
			return
		}
	} else {
		if !filepath.IsAbs(req.Path) {
			render.Status(r, http.StatusBadRequest)
			return
		}

		cfg, err = executor.ParseWithPath(req.Path)
		if err != nil {
			render.Status(r, http.StatusBadRequest)
			return
		}
	}

	executor.ApplyConfig(cfg, force)
	render.NoContent(w, r)
}<|MERGE_RESOLUTION|>--- conflicted
+++ resolved
@@ -68,10 +68,7 @@
 	if general.Tun != nil {
 		if err := P.ReCreateTun(*general.Tun); err != nil {
 			render.Status(r, http.StatusBadRequest)
-<<<<<<< HEAD
-=======
 			render.JSON(w, r, newError(err.Error()))
->>>>>>> a96a7849
 			return
 		}
 	}
